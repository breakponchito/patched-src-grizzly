<?xml version="1.0" encoding="UTF-8"?>
<!--

    Copyright 2021, 2023 Contributors to the Eclipse Foundation.
    Copyright (c) 2007, 2020 Oracle and/or its affiliates. All rights reserved.

    This program and the accompanying materials are made available under the
    terms of the Eclipse Public License v. 2.0, which is available at
    http://www.eclipse.org/legal/epl-2.0.

    This Source Code may also be made available under the following Secondary
    Licenses when the conditions for such availability set forth in the
    Eclipse Public License v. 2.0 are satisfied: GNU General Public License,
    version 2 with the GNU Classpath Exception, which is available at
    https://www.gnu.org/software/classpath/license.html.

    SPDX-License-Identifier: EPL-2.0 OR GPL-2.0 WITH Classpath-exception-2.0

-->

<project xmlns="http://maven.apache.org/POM/4.0.0" xmlns:xsi="http://www.w3.org/2001/XMLSchema-instance" xsi:schemaLocation="http://maven.apache.org/POM/4.0.0 http://maven.apache.org/xsd/maven-4.0.0.xsd">
    <modelVersion>4.0.0</modelVersion>

    <parent>
        <groupId>org.glassfish.grizzly</groupId>
        <artifactId>grizzly-bom</artifactId>
<<<<<<< HEAD
        <version>4.0.0.payara-p2-SNAPSHOT</version>
=======
        <version>4.0.2.payara-p1-SNAPSHOT</version>
>>>>>>> 469d1e55
        <relativePath>boms/bom/pom.xml</relativePath>
    </parent>

    <artifactId>grizzly-project</artifactId>
<<<<<<< HEAD
    <version>4.0.0.payara-p2-SNAPSHOT</version> <!-- Version must be repeated so versions-maven-plugin:set works correctly -->
=======
    <version>4.0.2.payara-p1-SNAPSHOT</version>
    <!-- Version must be repeated so versions-maven-plugin:set works correctly -->
>>>>>>> 469d1e55
    <packaging>pom</packaging>

    <name>grizzly-project</name>
    <url>https://projects.eclipse.org/projects/ee4j.grizzly</url>
    <organization>
        <name>Oracle Corporation</name>
        <url>http://www.oracle.com</url>
    </organization>
    <licenses>
        <license>
            <name>EPL-2.0</name>
            <url>http://www.eclipse.org/legal/epl-2.0</url>
        </license>
    </licenses>

    <developers>
        <developer>
            <id>oleksiys</id>
            <name>Oleksiy Stashok</name>
            <email>oleksiys@java.net</email>
            <url>http://blogs.sun.com/oleksiys/</url>
            <organization>Oracle Corporation</organization>
            <organizationUrl>http://www.oracle.com</organizationUrl>
        </developer>
        <developer>
            <id>rlubke</id>
            <name>Ryan Lubke</name>
            <email>rlubke@java.net</email>
            <url>http://blogs.sun.com/rlubke</url>
            <organization>Oracle Corporation</organization>
            <organizationUrl>http://www.oracle.com</organizationUrl>
        </developer>
        <developer>
            <id>carryel</id>
            <name>Bongjae Chang</name>
            <email>carryel@java.net</email>
            <url>https://weblogs.java.net/blogs/carryel</url>
            <organization>Kakao Corp.</organization>
            <organizationUrl>http://www.kakao.com/en</organizationUrl>
        </developer>
    </developers>
    <contributors>
        <contributor>
            <name>Jeanfrancois Arcand</name>
            <url>http://jfarcand.wordpress.com</url>
            <organization>Async IO</organization>
            <organizationUrl>http://async-io.org</organizationUrl>
        </contributor>
        <contributor>
            <name>Justin Lee</name>
            <url>http://antwerkz.com</url>
        </contributor>
        <contributor>
            <name>Marc Arens</name>
            <organization>Open Xchange</organization>
            <organizationUrl>http://www.open-xchange.com</organizationUrl>
        </contributor>
        <contributor>
            <name>Matt Swift</name>
        </contributor>
    </contributors>

    <mailingLists>
        <mailingList>
            <name>Mailing list: grizzly-dev</name>
            <archive>grizzly-dev@eclipse.org</archive>
        </mailingList>
    </mailingLists>

    <modules>
        <module>boms/bom/</module>
        <module>modules/</module>
        <module>samples/</module>
        <module>extras/</module>
    </modules>

    <scm>
        <connection>scm:git:https://github.com/eclipse-ee4j/grizzly.git</connection>
        <developerConnection>scm:git:git@github.com:eclipse-ee4j/grizzly.git</developerConnection>
        <url>https://github.com/eclipse-ee4j/grizzly</url>
        <tag>HEAD</tag>
    </scm>
    <issueManagement>
        <system>GitHub</system>
        <url>https://github.com/eclipse-ee4j/grizzly/issues</url>
    </issueManagement>

    <properties>
        <project.build.sourceEncoding>UTF-8</project.build.sourceEncoding>
        <servlet-version>6.0.0</servlet-version>
        <maven-plugin.version>1.0.0</maven-plugin.version>
        <cobertura.version>2.4</cobertura.version>
        <gmbal.version>4.0.0</gmbal.version>
        <grizzly.npn.api.version>2.0.0</grizzly.npn.api.version>
        <grizzly.npn.bootstrap.version>2.0.0</grizzly.npn.bootstrap.version>
        <openjsse.version>1.1.5</openjsse.version>
        <osgi.version>4.2.0</osgi.version>
        <release.arguments></release.arguments>
    </properties>

    <dependencyManagement>
        <dependencies>
            <dependency>
                <groupId>org.glassfish.gmbal</groupId>
                <artifactId>gmbal</artifactId>
                <version>4.0.3</version>
            </dependency>
            <dependency>
                <groupId>jakarta.servlet</groupId>
                <artifactId>jakarta.servlet-api</artifactId>
                <version>${servlet-version}</version>
            </dependency>
            <dependency>
                <groupId>jakarta.persistence</groupId>
                <artifactId>jakarta.persistence-api</artifactId>
                <version>3.0.0</version>
            </dependency>
            <dependency>
                <groupId>org.osgi</groupId>
                <artifactId>org.osgi.core</artifactId>
                <version>6.0.0</version>
                <scope>provided</scope>
            </dependency>
            <dependency>
                <groupId>org.osgi</groupId>
                <artifactId>org.osgi.compendium</artifactId>
                <version>5.0.0</version>
            </dependency>
            <dependency>
                <groupId>org.apache.felix</groupId>
                <artifactId>org.osgi.foundation</artifactId>
                <version>1.2.0</version>
            </dependency>
        </dependencies>
    </dependencyManagement>
    <dependencies>
        <dependency>
            <groupId>junit</groupId>
            <artifactId>junit</artifactId>
            <version>4.13.2</version>
            <scope>test</scope>
        </dependency>
    </dependencies>

    <build>
        <defaultGoal>install</defaultGoal>
        <directory>target</directory>
        <finalName>${project.artifactId}-${project.version}</finalName>
        <resources>
            <resource>
                <directory>src/main/resources</directory>
            </resource>
        </resources>
        <testResources>
            <testResource>
                <directory>src/test/resources/</directory>
            </testResource>
        </testResources>
        <pluginManagement>
            <plugins>
                <plugin>
                    <artifactId>maven-compiler-plugin</artifactId>
                    <version>3.11.0</version>
                    <configuration>
                        <release>11</release>
                        <compilerArgument>-Xlint:unchecked,deprecation,fallthrough,finally,cast,dep-ann,empty,overrides</compilerArgument>
                    </configuration>
                </plugin>
                <plugin>
                    <groupId>org.apache.felix</groupId>
                    <artifactId>maven-bundle-plugin</artifactId>
                    <version>5.1.9</version>
                    <configuration>
                        <instructions>
                            <_noimportjava>true</_noimportjava>
                            <_runee>JavaSE-11</_runee>
                        </instructions>
                    </configuration>
                </plugin>
            </plugins>
        </pluginManagement>
        <plugins>
            <!-- Sets minimal Maven version to 3.6.3 -->
            <plugin>
                <artifactId>maven-enforcer-plugin</artifactId>
                <executions>
                    <execution>
                        <id>enforce-maven</id>
                        <goals>
                            <goal>enforce</goal>
                        </goals>
                        <configuration>
                            <rules>
                                <requireJavaVersion>
                                    <version>[11,)</version>
                                </requireJavaVersion>
                                <requireMavenVersion>
                                    <version>3.6.3</version>
                                </requireMavenVersion>
                            </rules>
                        </configuration>
                    </execution>
                </executions>
            </plugin>

            <plugin>
                <artifactId>maven-jar-plugin</artifactId>
                <configuration>
                    <archive>
                        <manifestEntries>
                            <mode>development</mode>
                            <url>${project.url}</url>
                            <implementation-version>${project.version}</implementation-version>
                            <package>org.glassfish.grizzly</package>
                        </manifestEntries>
                    </archive>
                </configuration>
            </plugin>

            <plugin>
                <groupId>org.apache.maven.plugins</groupId>
                <artifactId>maven-source-plugin</artifactId>
                <executions>
                    <execution>
                        <id>attach-sources</id>
                        <goals>
                            <goal>jar</goal>
                        </goals>
                    </execution>
                </executions>
            </plugin>

            <!-- Configure the jar with the javadoc -->
            <plugin>
                <groupId>org.apache.maven.plugins</groupId>
                <artifactId>maven-javadoc-plugin</artifactId>
                <configuration>
                    <doclint>none</doclint>
                    <notimestamp>true</notimestamp>
                    <splitindex>true</splitindex>
                    <doctitle>${project.name} ${project.version}</doctitle>
                </configuration>
            </plugin>

            <plugin>
                <groupId>org.glassfish.copyright</groupId>
                <artifactId>glassfish-copyright-maven-plugin</artifactId>
                <version>2.4</version>
                <configuration>
                    <excludeFile>copyright-exclude</excludeFile>
                    <scm>git</scm>
                    <scmOnly>true</scmOnly>
                    <warn>false</warn>
                </configuration>
            </plugin>
        </plugins>
    </build>
</project><|MERGE_RESOLUTION|>--- conflicted
+++ resolved
@@ -24,21 +24,13 @@
     <parent>
         <groupId>org.glassfish.grizzly</groupId>
         <artifactId>grizzly-bom</artifactId>
-<<<<<<< HEAD
-        <version>4.0.0.payara-p2-SNAPSHOT</version>
-=======
         <version>4.0.2.payara-p1-SNAPSHOT</version>
->>>>>>> 469d1e55
         <relativePath>boms/bom/pom.xml</relativePath>
     </parent>
 
     <artifactId>grizzly-project</artifactId>
-<<<<<<< HEAD
-    <version>4.0.0.payara-p2-SNAPSHOT</version> <!-- Version must be repeated so versions-maven-plugin:set works correctly -->
-=======
     <version>4.0.2.payara-p1-SNAPSHOT</version>
     <!-- Version must be repeated so versions-maven-plugin:set works correctly -->
->>>>>>> 469d1e55
     <packaging>pom</packaging>
 
     <name>grizzly-project</name>
