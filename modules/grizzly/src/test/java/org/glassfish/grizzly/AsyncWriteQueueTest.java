--- conflicted
+++ resolved
@@ -40,13 +40,10 @@
 
 package org.glassfish.grizzly;
 
-<<<<<<< HEAD
 import org.glassfish.grizzly.asyncqueue.WriteQueueMessage;
-=======
 import java.util.List;
 import org.glassfish.grizzly.asyncqueue.PushBackContext;
 import org.glassfish.grizzly.filterchain.FilterChain;
->>>>>>> 3ae82421
 import org.junit.Test;
 import org.junit.runners.Parameterized.Parameters;
 import org.glassfish.grizzly.asyncqueue.AsyncQueueWriter;
@@ -209,7 +206,8 @@
                                 new PushBackHandler() {
 
                             @Override
-                            public void onAccept(Connection connection, Buffer buffer) {
+                            public void onAccept(Connection connection,
+                                    WriteQueueMessage message) {
                                 try {
                                     final int msgNum = acceptedPackets.incrementAndGet();
                                     if (msgNum >= packetsCount) {
@@ -228,7 +226,7 @@
 
                             @Override
                             public void onPushBack(Connection connection,
-                                    Buffer buffer, PushBackContext pushBackContext) {
+                                    WriteQueueMessage message, PushBackContext pushBackContext) {
                                 pushBackContext.retryWhenPossible();
                             }
                         });
